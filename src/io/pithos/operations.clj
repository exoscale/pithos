--- conflicted
+++ resolved
@@ -21,7 +21,6 @@
             [io.pithos.perms        :as perms]
             [qbits.alia.uuid        :as uuid]))
 
-<<<<<<< HEAD
 (defn assoc-targets
   [{:keys [bucket object] {:keys [uploadid]} :params :as req} system target]
   (case target
@@ -31,69 +30,6 @@
               :od (desc/object-descriptor system bucket object)
               :upload-id (parse-uuid uploadid))
     req))
-=======
-;;
-;; ### acl utilities
-
-(defmacro ensure!
-  "Assert that a predicate is true, abort with access denied if not"
-  [pred]
-  `(when-not ~pred
-     (debug "could not ensure: " (str (quote ~pred)))
-     (throw (ex-info "access denied" {:status-code 403
-                                      :type        :access-denied}))))
-
-(defn granted?
-  "Do current permissions allow for operation ?"
-  [acl needs for]
-  (= (get acl for) needs))
-
-(defn bucket-satisfies?
-  "Ensure sufficient rights for bucket access"
-  [{:keys [tenant acl]} {:keys [for groups needs]}]
-  (or (= tenant for)
-      (granted? acl needs for)
-      (some identity (map (partial granted? acl needs) groups))))
-
-(defn object-satisfies?
-  "Ensure sufficient rights for object access"
-  [{tenant :tenant} {acl :acl} {:keys [for groups needs]}]
-  (or (= tenant for)
-      (granted? acl needs for)
-      (some identity (map (partial granted? acl needs) groups))))
-
-(defn authorize
-  "Check permission to service operation, each operation has a list
-   of needed permissions, any failure results in an exception being raised
-   which prevents any further action from being taken."
-  [{:keys [authorization bucket object]} perms bucketstore regions]
-  (let [{:keys [tenant memberof]} authorization
-        memberof?                 (set memberof)]
-    (doseq [[perm arg] (map (comp flatten vector) perms)]
-      (case perm
-        :authenticated (ensure! (not= tenant :anonymous))
-        :memberof      (ensure! (memberof? arg))
-        :bucket        (ensure! (bucket-satisfies?
-                                 (bucket/by-name bucketstore bucket)
-                                 {:for    tenant
-                                  :groups memberof?
-                                  :needs  arg}))
-        :object        (ensure! (object-satisfies?
-                                 (bucket/by-name bucketstore bucket)
-                                 nil ;; XXX please fix me
-                                 {:for    tenant
-                                  :groups memberof?
-                                  :needs  arg}))))
-    true))
-
-(defn get-region
-  "Fetch the regionstore from regions"
-  [regions region]
-  (or (get regions region)
-      (throw (ex-info (str "could not find region: " region)
-                      {:status-code 500}))))
->>>>>>> 00eecb41
-
 (defn get-service
   "Lists all buckets for  tenant"
   [{{:keys [tenant]} :authorization :as request} system]
